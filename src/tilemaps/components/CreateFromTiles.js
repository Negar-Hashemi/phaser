--- conflicted
+++ resolved
@@ -50,18 +50,10 @@
 
         if (indexes.indexOf(tile.index) !== -1)
         {
-<<<<<<< HEAD
-            var point = tilemapLayer.tileToWorldXY(tile.x,tile.y, undefined, camera);
+            var point = tilemapLayer.tileToWorldXY(tile.x,tile.y, undefined, camera,layer);
             spriteConfig.x = point.x;
             spriteConfig.y = point.y;
-            var sprite = scene.make.sprite(spriteConfig);
-            sprites.push(sprite);
-=======
-            spriteConfig.x = TileToWorldX(tile.x, camera, layer);
-            spriteConfig.y = TileToWorldY(tile.y, camera, layer);
-
             sprites.push(scene.make.sprite(spriteConfig));
->>>>>>> 8ddbeb1d
         }
     }
 
