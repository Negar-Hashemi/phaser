/**
 * @typedef {object} Phaser.Types.Tilemaps.CreateFromObjectLayerConfig
 * @since 3.50.0
 *
 * @property {number} [id] - A unique Object ID to convert.
 * @property {number} [gid] - An Object GID to convert.
 * @property {string} [name] - An Object Name to convert.
<<<<<<< HEAD
 * @property {string} [type] - An Object Type to convert.
 * @property {Phaser.GameObjects.GameObject} [classType=Phaser.GameObjects.Sprite] - A custom class type to convert the objects in to.
 * @property {boolean} [ignoreTileset] - By default, gid-based objects copy properties and respect the type of the tile at that gid and treat the object as an override. If this is true, they don't, and use only the fields set on the object itself.
=======
 * @property {function} [classType] - A custom class type to convert the objects into. The default is {@link Phaser.GameObjects.Sprite}.
>>>>>>> d6932e71
 * @property {Phaser.Scene} [scene] - A Scene reference, passed to the Game Objects constructors.
 * @property {Phaser.GameObjects.Container} [container] - Optional Container to which the Game Objects are added.
 * @property {(string|Phaser.Textures.Texture)} [key] - Optional key of a Texture to be used, as stored in the Texture Manager, or a Texture instance. If omitted, the object's gid's tileset key is used if available.
 * @property {(string|number)} [frame] - Optional name or index of the frame within the Texture. If omitted, the tileset index is used, assuming that spritesheet frames exactly match tileset indices & geometries -- if available.
 */<|MERGE_RESOLUTION|>--- conflicted
+++ resolved
@@ -5,13 +5,9 @@
  * @property {number} [id] - A unique Object ID to convert.
  * @property {number} [gid] - An Object GID to convert.
  * @property {string} [name] - An Object Name to convert.
-<<<<<<< HEAD
  * @property {string} [type] - An Object Type to convert.
- * @property {Phaser.GameObjects.GameObject} [classType=Phaser.GameObjects.Sprite] - A custom class type to convert the objects in to.
+ * @property {function} [classType=Phaser.GameObjects.Sprite] - A custom class type to convert the objects in to. The default is {@link Phaser.GameObjects.Sprite}.
  * @property {boolean} [ignoreTileset] - By default, gid-based objects copy properties and respect the type of the tile at that gid and treat the object as an override. If this is true, they don't, and use only the fields set on the object itself.
-=======
- * @property {function} [classType] - A custom class type to convert the objects into. The default is {@link Phaser.GameObjects.Sprite}.
->>>>>>> d6932e71
  * @property {Phaser.Scene} [scene] - A Scene reference, passed to the Game Objects constructors.
  * @property {Phaser.GameObjects.Container} [container] - Optional Container to which the Game Objects are added.
  * @property {(string|Phaser.Textures.Texture)} [key] - Optional key of a Texture to be used, as stored in the Texture Manager, or a Texture instance. If omitted, the object's gid's tileset key is used if available.
