--- conflicted
+++ resolved
@@ -884,11 +884,7 @@
      */
     shutdown: function ()
     {
-<<<<<<< HEAD
-        MatterEvents.off();
-=======
         MatterEvents.off(this.engine);
->>>>>>> ccb2ed5f
 
         this.removeAllListeners();
 
