var Class = require('../../utils/Class');
var BaseSound = require('../BaseSound');

/*!
 * @author Pavle Goloskokovic <pgoloskokovic@gmail.com> (http://prunegames.com)
 */
var WebAudioSound = new Class({
    Extends: BaseSound,
    /**
     * @class Phaser.Sound.WebAudioSound
     * @constructor
     * @param {Phaser.Sound.WebAudioSoundManager} manager - Reference to the current sound manager instance.
     * @param {string} key - Asset key for the sound.
     * @param {ISoundConfig} [config={}] - An optional config object containing default sound settings.
     */
    initialize: function WebAudioSound(manager, key, config) {
        if (config === void 0) { config = {}; }
        /**
         * Audio buffer containing decoded data of the audio asset to be played.
         *
         * @private
         * @property {AudioBuffer} audioBuffer
         */
        this.audioBuffer = manager.game.cache.audio.get(key);
        if (!this.audioBuffer) {
            console.error('No audio loaded in cache with key: \'' + key + '\'!');
            return;
        }
        /**
         * A reference to an audio source node used for playing back audio from
         * audio data stored in Phaser.Sound.WebAudioSound#audioBuffer.
         *
         * @private
         * @property {AudioBufferSourceNode} source
         * @default null
         */
        this.source = null;
        /**
         * A reference to a second audio source used for gapless looped playback.
         *
         * @private
         * @property {AudioBufferSourceNode} loopSource
         * @default null
         */
        this.loopSource = null;
        /**
         * Gain node responsible for controlling this sound's muting.
         *
         * @private
         * @property {GainNode} muteNode
         */
        this.muteNode = manager.context.createGain();
        /**
         * Gain node responsible for controlling this sound's volume.
         *
         * @private
         * @property {GainNode} volumeNode
         */
        this.volumeNode = manager.context.createGain();
        /**
         * The time at which the sound should have started playback from the beginning.
         * Based on BaseAudioContext.currentTime value.
         *
         * @private
         * @property {number} playTime
         * @default 0
         */
        this.playTime = 0;
        /**
         * The time at which the sound source should have actually started playback.
         * Based on BaseAudioContext.currentTime value.
         *
         * @private
         * @property {number} startTime
         * @default 0
         */
        this.startTime = 0;
        /**
         * The time at which the sound loop source should actually start playback.
         * Based on BaseAudioContext.currentTime value.
         *
         * @private
         * @property {number} loopTime
         * @default 0
         */
        this.loopTime = 0;
        /**
         * An array where we keep track of all rate updates during playback.
         *
         * @private
         * @property {{ time: number, rate: number }[]} rateUpdates
         * @default []
         */
        this.rateUpdates = [];
        /**
         * Used for keeping track when sound source playback has ended
         * so its state can be updated accordingly.
         *
         * @private
         * @property {boolean} hasEnded
         * @default false
         */
        this.hasEnded = false;
        /**
         * Used for keeping track when sound source has looped
         * so its state can be updated accordingly.
         *
         * @private
         * @property {boolean} hasLooped
         * @default false
         */
        this.hasLooped = false;
        this.muteNode.connect(this.volumeNode);
        this.volumeNode.connect(manager.destination);
        this.duration = this.audioBuffer.duration;
        this.totalDuration = this.audioBuffer.duration;
        BaseSound.call(this, manager, key, config);
    },
    /**
     * Play this sound, or a marked section of it.
     * It always plays the sound from the start. If you want to start playback from a specific time
     * you can set 'seek' setting of the config object, provided to this call, to that value.
     *
     * @method Phaser.Sound.WebAudioSound#play
     * @param {string} [markerName=''] - If you want to play a marker then provide the marker name here, otherwise omit it to play the full sound.
     * @param {ISoundConfig} [config] - Optional sound config object to be applied to this marker or entire sound if no marker name is provided. It gets memorized for future plays of current section of the sound.
     * @returns {boolean} Whether the sound started playing successfully.
     */
    play: function (markerName, config) {
        if (!BaseSound.prototype.play.call(this, markerName, config)) {
            return false;
        }
        //  \/\/\/ isPlaying = true, isPaused = false \/\/\/
        this.stopAndRemoveBufferSource();
        this.createAndStartBufferSource();
<<<<<<< HEAD
        this.events.dispatch(new SoundEvent(this, 'SOUND_PLAY'));
        return true;
=======
        this.emit('play', this);
        return this;
>>>>>>> bf413ea6
    },
    /**
     * Pauses the sound.
     *
     * @method Phaser.Sound.WebAudioSound#pause
     * @returns {boolean} Whether the sound was paused successfully.
     */
    pause: function () {
        if (this.manager.context.currentTime < this.startTime) {
            return false;
        }
        if (!BaseSound.prototype.pause.call(this)) {
            return false;
        }
        //  \/\/\/ isPlaying = false, isPaused = true \/\/\/
        this.currentConfig.seek = this.getCurrentTime(); // Equivalent to setting paused time
        this.stopAndRemoveBufferSource();
        this.emit('pause', this);
        return true;
    },
    /**
     * Resumes the sound.
     *
     * @method Phaser.Sound.WebAudioSound#resume
     * @returns {boolean} Whether the sound was resumed successfully.
     */
    resume: function () {
        if (this.manager.context.currentTime < this.startTime) {
            return false;
        }
        if (!BaseSound.prototype.resume.call(this)) {
            return false;
        }
        //  \/\/\/ isPlaying = true, isPaused = false \/\/\/
        this.createAndStartBufferSource();
        this.emit('resume', this);
        return true;
    },
    /**
     * Stop playing this sound.
     *
     * @method Phaser.Sound.WebAudioSound#stop
     * @returns {boolean} Whether the sound was stopped successfully.
     */
    stop: function () {
        if (!BaseSound.prototype.stop.call(this)) {
            return false;
        }
        //  \/\/\/ isPlaying = false, isPaused = false \/\/\/
        this.stopAndRemoveBufferSource();
        this.emit('stop', this);
        return true;
    },
    /**
     * Used internally to do what the name says.
     *
     * @private
     * @method Phaser.Sound.WebAudioSound#createAndStartBufferSource
     */
    createAndStartBufferSource: function () {
        var seek = this.currentConfig.seek;
        var delay = this.currentConfig.delay;
        var when = this.manager.context.currentTime + delay;
        var offset = (this.currentMarker ? this.currentMarker.start : 0) + seek;
        var duration = this.duration - seek;
        this.playTime = when - seek;
        this.startTime = when;
        this.source = this.createBufferSource();
        this.applyConfig();
        this.source.start(Math.max(0, when), Math.max(0, offset), Math.max(0, duration));
        this.resetConfig();
    },
    /**
     * Used internally to do what the name says.
     *
     * @private
     * @method Phaser.Sound.WebAudioSound#createAndStartLoopBufferSource
     */
    createAndStartLoopBufferSource: function () {
        var when = this.getLoopTime();
        var offset = this.currentMarker ? this.currentMarker.start : 0;
        var duration = this.duration;
        this.loopTime = when;
        this.loopSource = this.createBufferSource();
        this.loopSource.playbackRate.setValueAtTime(this.totalRate, 0);
        this.loopSource.start(Math.max(0, when), Math.max(0, offset), Math.max(0, duration));
    },
    /**
     * Used internally to do what the name says.
     *
     * @private
     * @method Phaser.Sound.WebAudioSound#createBufferSource
     * @returns {AudioBufferSourceNode}
     */
    createBufferSource: function () {
        var _this = this;
        var source = this.manager.context.createBufferSource();
        source.buffer = this.audioBuffer;
        source.connect(this.muteNode);
        source.onended = function (ev) {
            if (ev.target === _this.source) {
                // sound ended
                if (_this.currentConfig.loop) {
                    _this.hasLooped = true;
                }
                else {
                    _this.hasEnded = true;
                }
            }
            // else was stopped
        };
        return source;
    },
    /**
     * Used internally to do what the name says.
     *
     * @private
     * @method Phaser.Sound.WebAudioSound#stopAndRemoveBufferSource
     */
    stopAndRemoveBufferSource: function () {
        if (this.source) {
            this.source.stop();
            this.source.disconnect();
            this.source = null;
        }
        this.playTime = 0;
        this.startTime = 0;
        this.stopAndRemoveLoopBufferSource();
    },
    /**
     * Used internally to do what the name says.
     *
     * @private
     * @method Phaser.Sound.WebAudioSound#stopAndRemoveLoopBufferSource
     */
    stopAndRemoveLoopBufferSource: function () {
        if (this.loopSource) {
            this.loopSource.stop();
            this.loopSource.disconnect();
            this.loopSource = null;
        }
        this.loopTime = 0;
    },
    /**
     * Method used internally for applying config values to some of the sound properties.
     *
     * @protected
     * @method Phaser.Sound.WebAudioSound#applyConfig
     */
    applyConfig: function () {
        this.rateUpdates.length = 0;
        this.rateUpdates.push({
            time: 0,
            rate: 1
        });
        BaseSound.prototype.applyConfig.call(this);
    },
    /**
     * Update method called automatically by sound manager on every game step.
     *
     * @protected
     * @method Phaser.Sound.WebAudioSound#update
     * @param {number} time - The current timestamp as generated by the Request Animation Frame or SetTimeout.
     * @param {number} delta - The delta time elapsed since the last frame.
     */
    update: function (time, delta) {
        if (this.hasEnded) {
            this.hasEnded = false;
            BaseSound.prototype.stop.call(this);
            this.stopAndRemoveBufferSource();
            this.emit('ended', this);
        }
        else if (this.hasLooped) {
            this.hasLooped = false;
            this.source = this.loopSource;
            this.loopSource = null;
            this.playTime = this.startTime = this.loopTime;
            this.rateUpdates.length = 0;
            this.rateUpdates.push({
                time: 0,
                rate: this.totalRate
            });
            this.createAndStartLoopBufferSource();
            this.emit('loop', this);
        }
    },
    /**
     * Calls Phaser.Sound.BaseSound#destroy method
     * and cleans up all Web Audio API related stuff.
     *
     * @method Phaser.Sound.WebAudioSound#destroy
     */
    destroy: function () {
        BaseSound.prototype.destroy.call(this);
        this.audioBuffer = null;
        this.stopAndRemoveBufferSource();
        this.muteNode.disconnect();
        this.muteNode = null;
        this.volumeNode.disconnect();
        this.volumeNode = null;
        this.rateUpdates.length = 0;
        this.rateUpdates = null;
    },
    /**
     * Method used internally to calculate total playback rate of the sound.
     *
     * @protected
     * @method Phaser.Sound.WebAudioSound#setRate
     */
    setRate: function () {
        BaseSound.prototype.setRate.call(this);
        var now = this.manager.context.currentTime;
        if (this.source) {
            this.source.playbackRate.setValueAtTime(this.totalRate, now);
        }
        if (this.isPlaying) {
            this.rateUpdates.push({
                time: Math.max(this.startTime, now) - this.playTime,
                rate: this.totalRate
            });
            if (this.loopSource) {
                this.stopAndRemoveLoopBufferSource();
                this.createAndStartLoopBufferSource();
            }
        }
    },
    /**
     * Method used internally for calculating current playback time of a playing sound.
     *
     * @private
     * @method Phaser.Sound.WebAudioSound#getCurrentTime
     */
    getCurrentTime: function () {
        var currentTime = 0;
        for (var i = 0; i < this.rateUpdates.length; i++) {
            var nextTime = void 0;
            if (i < this.rateUpdates.length - 1) {
                nextTime = this.rateUpdates[i + 1].time;
            }
            else {
                nextTime = this.manager.context.currentTime - this.playTime;
            }
            currentTime += (nextTime - this.rateUpdates[i].time) * this.rateUpdates[i].rate;
        }
        return currentTime;
    },
    /**
     * Method used internally for calculating the time
     * at witch the loop source should start playing.
     *
     * @private
     * @method Phaser.Sound.WebAudioSound#getLoopTime
     */
    getLoopTime: function () {
        var lastRateUpdateCurrentTime = 0;
        for (var i = 0; i < this.rateUpdates.length - 1; i++) {
            lastRateUpdateCurrentTime +=
                (this.rateUpdates[i + 1].time - this.rateUpdates[i].time) * this.rateUpdates[i].rate;
        }
        var lastRateUpdate = this.rateUpdates[this.rateUpdates.length - 1];
        return this.playTime + lastRateUpdate.time
            + (this.duration - lastRateUpdateCurrentTime) / lastRateUpdate.rate;
    }
});
/**
 * Mute setting.
 *
 * @name Phaser.Sound.WebAudioSound#mute
 * @property {boolean} mute
 */
Object.defineProperty(WebAudioSound.prototype, 'mute', {
    get: function () {
        return this.muteNode.gain.value === 0;
    },
    set: function (value) {
        this.currentConfig.mute = value;
        this.muteNode.gain.setValueAtTime(value ? 0 : 1, 0);
        this.emit('mute', this, value);
    }
});
/**
 * Volume setting.
 *
 * @name Phaser.Sound.WebAudioSound#volume
 * @property {number} volume
 */
Object.defineProperty(WebAudioSound.prototype, 'volume', {
    get: function () {
        return this.volumeNode.gain.value;
    },
    set: function (value) {
        this.currentConfig.volume = value;
        this.volumeNode.gain.setValueAtTime(value, 0);
        this.emit('volume', this, value);
    }
});
/**
<<<<<<< HEAD
=======
 * Playback rate.
 *
 * @name Phaser.Sound.WebAudioSound#rate
 * @property {number} rate
 */
Object.defineProperty(WebAudioSound.prototype, 'rate', {
    get: function () {
        return this.currentConfig.rate;
    },
    set: function (value) {
        this.currentConfig.rate = value;
        this.setRate();
        this.emit('rate', this, value);
    }
});
/**
 * Detuning of sound.
 *
 * @name Phaser.Sound.WebAudioSound#detune
 * @property {number} detune
 */
Object.defineProperty(WebAudioSound.prototype, 'detune', {
    get: function () {
        return this.currentConfig.detune;
    },
    set: function (value) {
        this.currentConfig.detune = value;
        this.setRate();
        this.emit('detune', this, value);
    }
});
/**
>>>>>>> bf413ea6
 * Current position of playing sound.
 *
 * @name Phaser.Sound.WebAudioSound#seek
 * @property {number} seek
 */
Object.defineProperty(WebAudioSound.prototype, 'seek', {
    get: function () {
        if (this.isPlaying) {
            if (this.manager.context.currentTime < this.startTime) {
                return this.startTime - this.playTime;
            }
            return this.getCurrentTime();
        }
        else if (this.isPaused) {
            return this.currentConfig.seek;
        }
        else {
            return 0;
        }
    },
    set: function (value) {
        if (this.manager.context.currentTime < this.startTime) {
            return;
        }
        if (this.isPlaying || this.isPaused) {
            value = Math.min(Math.max(0, value), this.duration);
            this.currentConfig.seek = value;
            if (this.isPlaying) {
                this.stopAndRemoveBufferSource();
                this.createAndStartBufferSource();
            }
            this.emit('seek', this, value);
        }
    }
});
/**
 * Property indicating whether or not
 * the sound or current sound marker will loop.
 *
 * @name Phaser.Sound.WebAudioSound#loop
 * @property {boolean} loop
 */
Object.defineProperty(WebAudioSound.prototype, 'loop', {
    get: function () {
        return this.currentConfig.loop;
    },
    set: function (value) {
        this.currentConfig.loop = value;
        if (this.isPlaying) {
            this.stopAndRemoveLoopBufferSource();
            if (value) {
                this.createAndStartLoopBufferSource();
            }
        }
    }
});
module.exports = WebAudioSound;<|MERGE_RESOLUTION|>--- conflicted
+++ resolved
@@ -133,13 +133,8 @@
         //  \/\/\/ isPlaying = true, isPaused = false \/\/\/
         this.stopAndRemoveBufferSource();
         this.createAndStartBufferSource();
-<<<<<<< HEAD
-        this.events.dispatch(new SoundEvent(this, 'SOUND_PLAY'));
+        this.emit('play', this);
         return true;
-=======
-        this.emit('play', this);
-        return this;
->>>>>>> bf413ea6
     },
     /**
      * Pauses the sound.
@@ -437,41 +432,6 @@
     }
 });
 /**
-<<<<<<< HEAD
-=======
- * Playback rate.
- *
- * @name Phaser.Sound.WebAudioSound#rate
- * @property {number} rate
- */
-Object.defineProperty(WebAudioSound.prototype, 'rate', {
-    get: function () {
-        return this.currentConfig.rate;
-    },
-    set: function (value) {
-        this.currentConfig.rate = value;
-        this.setRate();
-        this.emit('rate', this, value);
-    }
-});
-/**
- * Detuning of sound.
- *
- * @name Phaser.Sound.WebAudioSound#detune
- * @property {number} detune
- */
-Object.defineProperty(WebAudioSound.prototype, 'detune', {
-    get: function () {
-        return this.currentConfig.detune;
-    },
-    set: function (value) {
-        this.currentConfig.detune = value;
-        this.setRate();
-        this.emit('detune', this, value);
-    }
-});
-/**
->>>>>>> bf413ea6
  * Current position of playing sound.
  *
  * @name Phaser.Sound.WebAudioSound#seek
