<<<<<<< HEAD
/**
 * @author       Richard Davey <rich@photonstorm.com>
 * @copyright    2020 Photon Storm Ltd.
 * @license      {@link https://opensource.org/licenses/MIT|MIT License}
 */

/**
 * @namespace Phaser.Animations.Events
 */

module.exports = {

    ADD_ANIMATION: require('./ADD_ANIMATION_EVENT'),
    ANIMATION_COMPLETE: require('./ANIMATION_COMPLETE_EVENT'),
    ANIMATION_REPEAT: require('./ANIMATION_REPEAT_EVENT'),
    ANIMATION_RESTART: require('./ANIMATION_RESTART_EVENT'),
    ANIMATION_START: require('./ANIMATION_START_EVENT'),
    ANIMATION_STOP: require('./ANIMATION_STOP_EVENT'),
    ANIMATION_UPDATE: require('./ANIMATION_UPDATE_EVENT'),
    PAUSE_ALL: require('./PAUSE_ALL_EVENT'),
    REMOVE_ANIMATION: require('./REMOVE_ANIMATION_EVENT'),
    RESUME_ALL: require('./RESUME_ALL_EVENT')

};
=======
/**
 * @author       Richard Davey <rich@photonstorm.com>
 * @copyright    2020 Photon Storm Ltd.
 * @license      {@link https://opensource.org/licenses/MIT|MIT License}
 */

/**
 * @namespace Phaser.Animations.Events
 */

module.exports = {

    ADD_ANIMATION: require('./ADD_ANIMATION_EVENT'),
    ANIMATION_COMPLETE: require('./ANIMATION_COMPLETE_EVENT'),
    ANIMATION_COMPLETE_KEY: require('./ANIMATION_COMPLETE_KEY_EVENT'),
    ANIMATION_REPEAT: require('./ANIMATION_REPEAT_EVENT'),
    ANIMATION_RESTART: require('./ANIMATION_RESTART_EVENT'),
    ANIMATION_START: require('./ANIMATION_START_EVENT'),
    ANIMATION_STOP: require('./ANIMATION_STOP_EVENT'),
    ANIMATION_UPDATE: require('./ANIMATION_UPDATE_EVENT'),
    PAUSE_ALL: require('./PAUSE_ALL_EVENT'),
    REMOVE_ANIMATION: require('./REMOVE_ANIMATION_EVENT'),
    RESUME_ALL: require('./RESUME_ALL_EVENT')

};
>>>>>>> af272842
<|MERGE_RESOLUTION|>--- conflicted
+++ resolved
@@ -1,29 +1,3 @@
-<<<<<<< HEAD
-/**
- * @author       Richard Davey <rich@photonstorm.com>
- * @copyright    2020 Photon Storm Ltd.
- * @license      {@link https://opensource.org/licenses/MIT|MIT License}
- */
-
-/**
- * @namespace Phaser.Animations.Events
- */
-
-module.exports = {
-
-    ADD_ANIMATION: require('./ADD_ANIMATION_EVENT'),
-    ANIMATION_COMPLETE: require('./ANIMATION_COMPLETE_EVENT'),
-    ANIMATION_REPEAT: require('./ANIMATION_REPEAT_EVENT'),
-    ANIMATION_RESTART: require('./ANIMATION_RESTART_EVENT'),
-    ANIMATION_START: require('./ANIMATION_START_EVENT'),
-    ANIMATION_STOP: require('./ANIMATION_STOP_EVENT'),
-    ANIMATION_UPDATE: require('./ANIMATION_UPDATE_EVENT'),
-    PAUSE_ALL: require('./PAUSE_ALL_EVENT'),
-    REMOVE_ANIMATION: require('./REMOVE_ANIMATION_EVENT'),
-    RESUME_ALL: require('./RESUME_ALL_EVENT')
-
-};
-=======
 /**
  * @author       Richard Davey <rich@photonstorm.com>
  * @copyright    2020 Photon Storm Ltd.
@@ -48,5 +22,4 @@
     REMOVE_ANIMATION: require('./REMOVE_ANIMATION_EVENT'),
     RESUME_ALL: require('./RESUME_ALL_EVENT')
 
-};
->>>>>>> af272842
+};