--- conflicted
+++ resolved
@@ -9,13 +9,8 @@
 /**
  * @callback EachMapCallback<E>
  *
-<<<<<<< HEAD
- * @param {string} key - [description]
- * @param {E} entry - [description]
-=======
  * @param {string} key - The key of the Map entry.
- * @param {*} entry - The value of the Map entry.
->>>>>>> e33bf4f7
+ * @param {E} entry - The value of the Map entry.
  *
  * @return {?boolean} The callback result.
  */
