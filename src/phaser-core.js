<<<<<<< HEAD
/**
 * @author       Richard Davey <rich@photonstorm.com>
 * @copyright    2020 Photon Storm Ltd.
 * @license      {@link https://opensource.org/licenses/MIT|MIT License}
 */

require('./polyfills');

var CONST = require('./const');
var Extend = require('./utils/object/Extend');

/**
 * @namespace Phaser
 */

/**
 * The root types namespace.
 *
 * @namespace Phaser.Types
 * @since 3.17.0
 */

var Phaser = {

    Animations: require('./animations'),
    Cache: require('./cache'),
    Cameras: { Scene2D: require('./cameras/2d') },
    Core: require('./core'),
    Class: require('./utils/Class'),
    Data: require('./data'),
    Display: { Masks: require('./display/mask') },
    Events: require('./events'),
    Game: require('./core/Game'),
    GameObjects: {
        DisplayList: require('./gameobjects/DisplayList'),
        GameObjectCreator: require('./gameobjects/GameObjectCreator'),
        GameObjectFactory: require('./gameobjects/GameObjectFactory'),
        UpdateList: require('./gameobjects/UpdateList'),
        Components: require('./gameobjects/components'),
        BuildGameObject: require('./gameobjects/BuildGameObject'),
        BuildGameObjectAnimation: require('./gameobjects/BuildGameObjectAnimation'),
        GameObject: require('./gameobjects/GameObject'),
        Graphics: require('./gameobjects/graphics/Graphics.js'),
        Image: require('./gameobjects/image/Image'),
        Sprite: require('./gameobjects/sprite/Sprite'),
        Text: require('./gameobjects/text/static/Text'),
        Factories: {
            Graphics: require('./gameobjects/graphics/GraphicsFactory'),
            Image: require('./gameobjects/image/ImageFactory'),
            Sprite: require('./gameobjects/sprite/SpriteFactory'),
            Text: require('./gameobjects/text/static/TextFactory')
        },
        Creators: {
            Graphics: require('./gameobjects/graphics/GraphicsCreator'),
            Image: require('./gameobjects/image/ImageCreator'),
            Sprite: require('./gameobjects/sprite/SpriteCreator'),
            Text: require('./gameobjects/text/static/TextCreator')
        }
    },
    Input: require('./input'),
    Loader: {
        FileTypes: {
            AnimationJSONFile: require('./loader/filetypes/AnimationJSONFile'),
            AtlasJSONFile: require('./loader/filetypes/AtlasJSONFile'),
            AudioFile: require('./loader/filetypes/AudioFile'),
            AudioSpriteFile: require('./loader/filetypes/AudioSpriteFile'),
            HTML5AudioFile: require('./loader/filetypes/HTML5AudioFile'),
            ImageFile: require('./loader/filetypes/ImageFile'),
            JSONFile: require('./loader/filetypes/JSONFile'),
            MultiAtlasFile: require('./loader/filetypes/MultiAtlasFile'),
            PluginFile: require('./loader/filetypes/PluginFile'),
            ScriptFile: require('./loader/filetypes/ScriptFile'),
            SpriteSheetFile: require('./loader/filetypes/SpriteSheetFile'),
            TextFile: require('./loader/filetypes/TextFile'),
            XMLFile: require('./loader/filetypes/XMLFile')
        },
        File: require('./loader/File'),
        FileTypesManager: require('./loader/FileTypesManager'),
        GetURL: require('./loader/GetURL'),
        LoaderPlugin: require('./loader/LoaderPlugin'),
        MergeXHRSettings: require('./loader/MergeXHRSettings'),
        MultiFile: require('./loader/MultiFile'),
        XHRLoader: require('./loader/XHRLoader'),
        XHRSettings: require('./loader/XHRSettings')
    },
    Math: {
        Between: require('./math/Between'),
        DegToRad: require('./math/DegToRad'),
        FloatBetween: require('./math/FloatBetween'),
        RadToDeg: require('./math/RadToDeg'),
        Vector2: require('./math/Vector2')
    },
    Plugins: require('./plugins'),
    Renderer: require('./renderer'),
    Scale: require('./scale'),
    Scene: require('./scene/Scene'),
    Scenes: require('./scene'),
    Structs: require('./structs'),
    Textures: require('./textures'),
    Time: require('./time'),
    Tweens: require('./tweens')
};

//   Merge in the consts

Phaser = Extend(false, Phaser, CONST);

//  Export it

if (typeof FEATURE_SOUND)
{
    Phaser.Sound = require('./sound');
}

module.exports = Phaser;

/*
 * "Documentation is like pizza: when it is good, it is very, very good;
 * and when it is bad, it is better than nothing."
 *  -- Dick Brandon
 */
=======
/**
 * @author       Richard Davey <rich@photonstorm.com>
 * @copyright    2020 Photon Storm Ltd.
 * @license      {@link https://opensource.org/licenses/MIT|MIT License}
 */

require('./polyfills');

var CONST = require('./const');
var Extend = require('./utils/object/Extend');

/**
 * @namespace Phaser
 */

/**
 * The root types namespace.
 *
 * @namespace Phaser.Types
 * @since 3.17.0
 */

var Phaser = {

    Animations: require('./animations'),
    Cache: require('./cache'),
    Cameras: { Scene2D: require('./cameras/2d') },
    Core: require('./core'),
    Class: require('./utils/Class'),
    Data: require('./data'),
    Display: { Masks: require('./display/mask') },
    Events: require('./events'),
    Game: require('./core/Game'),
    GameObjects: {
        DisplayList: require('./gameobjects/DisplayList'),
        GameObjectCreator: require('./gameobjects/GameObjectCreator'),
        GameObjectFactory: require('./gameobjects/GameObjectFactory'),
        UpdateList: require('./gameobjects/UpdateList'),
        Components: require('./gameobjects/components'),
        BuildGameObject: require('./gameobjects/BuildGameObject'),
        BuildGameObjectAnimation: require('./gameobjects/BuildGameObjectAnimation'),
        GameObject: require('./gameobjects/GameObject'),
        Graphics: require('./gameobjects/graphics/Graphics.js'),
        Image: require('./gameobjects/image/Image'),
        Sprite: require('./gameobjects/sprite/Sprite'),
        Text: require('./gameobjects/text/static/Text'),
        Factories: {
            Graphics: require('./gameobjects/graphics/GraphicsFactory'),
            Image: require('./gameobjects/image/ImageFactory'),
            Sprite: require('./gameobjects/sprite/SpriteFactory'),
            Text: require('./gameobjects/text/static/TextFactory')
        },
        Creators: {
            Graphics: require('./gameobjects/graphics/GraphicsCreator'),
            Image: require('./gameobjects/image/ImageCreator'),
            Sprite: require('./gameobjects/sprite/SpriteCreator'),
            Text: require('./gameobjects/text/static/TextCreator')
        }
    },
    Input: require('./input'),
    Loader: {
        FileTypes: {
            AnimationJSONFile: require('./loader/filetypes/AnimationJSONFile'),
            AtlasJSONFile: require('./loader/filetypes/AtlasJSONFile'),
            AudioFile: require('./loader/filetypes/AudioFile'),
            AudioSpriteFile: require('./loader/filetypes/AudioSpriteFile'),
            HTML5AudioFile: require('./loader/filetypes/HTML5AudioFile'),
            ImageFile: require('./loader/filetypes/ImageFile'),
            JSONFile: require('./loader/filetypes/JSONFile'),
            MultiAtlasFile: require('./loader/filetypes/MultiAtlasFile'),
            PluginFile: require('./loader/filetypes/PluginFile'),
            ScriptFile: require('./loader/filetypes/ScriptFile'),
            SpriteSheetFile: require('./loader/filetypes/SpriteSheetFile'),
            TextFile: require('./loader/filetypes/TextFile'),
            XMLFile: require('./loader/filetypes/XMLFile')
        },
        File: require('./loader/File'),
        FileTypesManager: require('./loader/FileTypesManager'),
        GetURL: require('./loader/GetURL'),
        LoaderPlugin: require('./loader/LoaderPlugin'),
        MergeXHRSettings: require('./loader/MergeXHRSettings'),
        MultiFile: require('./loader/MultiFile'),
        XHRLoader: require('./loader/XHRLoader'),
        XHRSettings: require('./loader/XHRSettings')
    },
    Math: {
        Between: require('./math/Between'),
        DegToRad: require('./math/DegToRad'),
        FloatBetween: require('./math/FloatBetween'),
        RadToDeg: require('./math/RadToDeg'),
        Vector2: require('./math/Vector2')
    },
    Plugins: require('./plugins'),
    Renderer: require('./renderer'),
    Scale: require('./scale'),
    Scene: require('./scene/Scene'),
    Scenes: require('./scene'),
    Structs: require('./structs'),
    Textures: require('./textures'),
    Time: require('./time'),
    Tweens: require('./tweens')
};

//   Merge in the consts

Phaser = Extend(false, Phaser, CONST);

//  Export it

if (typeof FEATURE_SOUND)
{
    Phaser.Sound = require('./sound');
}

module.exports = Phaser;

global.Phaser = Phaser;

/*
 * "Documentation is like pizza: when it is good, it is very, very good;
 * and when it is bad, it is better than nothing."
 *  -- Dick Brandon
 */
>>>>>>> af272842
<|MERGE_RESOLUTION|>--- conflicted
+++ resolved
@@ -1,126 +1,3 @@
-<<<<<<< HEAD
-/**
- * @author       Richard Davey <rich@photonstorm.com>
- * @copyright    2020 Photon Storm Ltd.
- * @license      {@link https://opensource.org/licenses/MIT|MIT License}
- */
-
-require('./polyfills');
-
-var CONST = require('./const');
-var Extend = require('./utils/object/Extend');
-
-/**
- * @namespace Phaser
- */
-
-/**
- * The root types namespace.
- *
- * @namespace Phaser.Types
- * @since 3.17.0
- */
-
-var Phaser = {
-
-    Animations: require('./animations'),
-    Cache: require('./cache'),
-    Cameras: { Scene2D: require('./cameras/2d') },
-    Core: require('./core'),
-    Class: require('./utils/Class'),
-    Data: require('./data'),
-    Display: { Masks: require('./display/mask') },
-    Events: require('./events'),
-    Game: require('./core/Game'),
-    GameObjects: {
-        DisplayList: require('./gameobjects/DisplayList'),
-        GameObjectCreator: require('./gameobjects/GameObjectCreator'),
-        GameObjectFactory: require('./gameobjects/GameObjectFactory'),
-        UpdateList: require('./gameobjects/UpdateList'),
-        Components: require('./gameobjects/components'),
-        BuildGameObject: require('./gameobjects/BuildGameObject'),
-        BuildGameObjectAnimation: require('./gameobjects/BuildGameObjectAnimation'),
-        GameObject: require('./gameobjects/GameObject'),
-        Graphics: require('./gameobjects/graphics/Graphics.js'),
-        Image: require('./gameobjects/image/Image'),
-        Sprite: require('./gameobjects/sprite/Sprite'),
-        Text: require('./gameobjects/text/static/Text'),
-        Factories: {
-            Graphics: require('./gameobjects/graphics/GraphicsFactory'),
-            Image: require('./gameobjects/image/ImageFactory'),
-            Sprite: require('./gameobjects/sprite/SpriteFactory'),
-            Text: require('./gameobjects/text/static/TextFactory')
-        },
-        Creators: {
-            Graphics: require('./gameobjects/graphics/GraphicsCreator'),
-            Image: require('./gameobjects/image/ImageCreator'),
-            Sprite: require('./gameobjects/sprite/SpriteCreator'),
-            Text: require('./gameobjects/text/static/TextCreator')
-        }
-    },
-    Input: require('./input'),
-    Loader: {
-        FileTypes: {
-            AnimationJSONFile: require('./loader/filetypes/AnimationJSONFile'),
-            AtlasJSONFile: require('./loader/filetypes/AtlasJSONFile'),
-            AudioFile: require('./loader/filetypes/AudioFile'),
-            AudioSpriteFile: require('./loader/filetypes/AudioSpriteFile'),
-            HTML5AudioFile: require('./loader/filetypes/HTML5AudioFile'),
-            ImageFile: require('./loader/filetypes/ImageFile'),
-            JSONFile: require('./loader/filetypes/JSONFile'),
-            MultiAtlasFile: require('./loader/filetypes/MultiAtlasFile'),
-            PluginFile: require('./loader/filetypes/PluginFile'),
-            ScriptFile: require('./loader/filetypes/ScriptFile'),
-            SpriteSheetFile: require('./loader/filetypes/SpriteSheetFile'),
-            TextFile: require('./loader/filetypes/TextFile'),
-            XMLFile: require('./loader/filetypes/XMLFile')
-        },
-        File: require('./loader/File'),
-        FileTypesManager: require('./loader/FileTypesManager'),
-        GetURL: require('./loader/GetURL'),
-        LoaderPlugin: require('./loader/LoaderPlugin'),
-        MergeXHRSettings: require('./loader/MergeXHRSettings'),
-        MultiFile: require('./loader/MultiFile'),
-        XHRLoader: require('./loader/XHRLoader'),
-        XHRSettings: require('./loader/XHRSettings')
-    },
-    Math: {
-        Between: require('./math/Between'),
-        DegToRad: require('./math/DegToRad'),
-        FloatBetween: require('./math/FloatBetween'),
-        RadToDeg: require('./math/RadToDeg'),
-        Vector2: require('./math/Vector2')
-    },
-    Plugins: require('./plugins'),
-    Renderer: require('./renderer'),
-    Scale: require('./scale'),
-    Scene: require('./scene/Scene'),
-    Scenes: require('./scene'),
-    Structs: require('./structs'),
-    Textures: require('./textures'),
-    Time: require('./time'),
-    Tweens: require('./tweens')
-};
-
-//   Merge in the consts
-
-Phaser = Extend(false, Phaser, CONST);
-
-//  Export it
-
-if (typeof FEATURE_SOUND)
-{
-    Phaser.Sound = require('./sound');
-}
-
-module.exports = Phaser;
-
-/*
- * "Documentation is like pizza: when it is good, it is very, very good;
- * and when it is bad, it is better than nothing."
- *  -- Dick Brandon
- */
-=======
 /**
  * @author       Richard Davey <rich@photonstorm.com>
  * @copyright    2020 Photon Storm Ltd.
@@ -243,5 +120,4 @@
  * "Documentation is like pizza: when it is good, it is very, very good;
  * and when it is bad, it is better than nothing."
  *  -- Dick Brandon
- */
->>>>>>> af272842
+ */