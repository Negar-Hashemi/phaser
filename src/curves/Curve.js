--- conflicted
+++ resolved
@@ -313,15 +313,10 @@
      * @method Phaser.Curves.Curve#getPoints
      * @since 3.0.0
      *
-<<<<<<< HEAD
      * @generic {Phaser.Math.Vector2[]} O - [out,$return]
      *
-     * @param {integer} divisions - The number of evenly spaced points from the curve to return. If falsy, step param will be used to calculate the number of points.
-     * @param {number} step - Step between points. Used to calculate the number of points to return when divisions is falsy. Ignored if divisions is positive.     
-=======
      * @param {integer} [divisions] - The number of divisions to make.
      * @param {number} [stepRate] - The curve distance between points, implying `divisions`.
->>>>>>> eab83de3
      * @param {(array|Phaser.Math.Vector2[])} [out] - An optional array to store the points in.
      *
      * @return {(array|Phaser.Math.Vector2[])} An array of Points from the curve.
