<<<<<<< HEAD
/**
 * @author       Richard Davey <rich@photonstorm.com>
 * @author       Felipe Alfonso <@bitnenfer>
 * @copyright    2020 Photon Storm Ltd.
 * @license      {@link https://opensource.org/licenses/MIT|MIT License}
 */

/**
 * Renders this Game Object with the Canvas Renderer to the given Camera.
 * The object will not render if any of its renderFlags are set or it is being actively filtered out by the Camera.
 * This method should not be called directly. It is a utility function of the Render module.
 *
 * @method Phaser.GameObjects.Container#renderCanvas
 * @since 3.4.0
 * @private
 *
 * @param {Phaser.Renderer.Canvas.CanvasRenderer} renderer - A reference to the current active Canvas renderer.
 * @param {Phaser.GameObjects.Container} container - The Game Object being rendered in this call.
 * @param {number} interpolationPercentage - Reserved for future use and custom pipelines.
 * @param {Phaser.Cameras.Scene2D.Camera} camera - The Camera that is rendering the Game Object.
 * @param {Phaser.GameObjects.Components.TransformMatrix} parentMatrix - This transform matrix is defined if the game object is nested
 */
var ContainerCanvasRenderer = function (renderer, container, interpolationPercentage, camera, parentMatrix)
{
    var children = container.list;

    if (children.length === 0)
    {
        return;
    }

    var transformMatrix = container.localTransform;

    if (parentMatrix)
    {
        transformMatrix.loadIdentity();
        transformMatrix.multiply(parentMatrix);
        transformMatrix.translate(container.x, container.y);
        transformMatrix.rotate(container.rotation);
        transformMatrix.scale(container.scaleX, container.scaleY);
    }
    else
    {
        transformMatrix.applyITRS(container.x, container.y, container.rotation, container.scaleX, container.scaleY);
    }

    var containerHasBlendMode = (container.blendMode !== -1);

    if (!containerHasBlendMode)
    {
        //  If Container is SKIP_TEST then set blend mode to be Normal
        renderer.setBlendMode(0);
    }

    var alpha = container._alpha;
    var scrollFactorX = container.scrollFactorX;
    var scrollFactorY = container.scrollFactorY;

    if (container.mask)
    {
        container.mask.preRenderCanvas(renderer, null, camera);
    }

    for (var i = 0; i < children.length; i++)
    {
        var child = children[i];

        if (!child.willRender(camera))
        {
            continue;
        }

        var childAlpha = child.alpha;
        var childScrollFactorX = child.scrollFactorX;
        var childScrollFactorY = child.scrollFactorY;

        if (!containerHasBlendMode && child.blendMode !== renderer.currentBlendMode)
        {
            //  If Container doesn't have its own blend mode, then a child can have one
            renderer.setBlendMode(child.blendMode);
        }

        //  Set parent values
        child.setScrollFactor(childScrollFactorX * scrollFactorX, childScrollFactorY * scrollFactorY);
        child.setAlpha(childAlpha * alpha);

        //  Render
        child.renderCanvas(renderer, child, interpolationPercentage, camera, transformMatrix);

        //  Restore original values
        child.setAlpha(childAlpha);
        child.setScrollFactor(childScrollFactorX, childScrollFactorY);
    }

    if (container.mask)
    {
        container.mask.postRenderCanvas(renderer);
    }
};

module.exports = ContainerCanvasRenderer;
=======
/**
 * @author       Richard Davey <rich@photonstorm.com>
 * @author       Felipe Alfonso <@bitnenfer>
 * @copyright    2020 Photon Storm Ltd.
 * @license      {@link https://opensource.org/licenses/MIT|MIT License}
 */

/**
 * Renders this Game Object with the Canvas Renderer to the given Camera.
 * The object will not render if any of its renderFlags are set or it is being actively filtered out by the Camera.
 * This method should not be called directly. It is a utility function of the Render module.
 *
 * @method Phaser.GameObjects.Container#renderCanvas
 * @since 3.4.0
 * @private
 *
 * @param {Phaser.Renderer.Canvas.CanvasRenderer} renderer - A reference to the current active Canvas renderer.
 * @param {Phaser.GameObjects.Container} container - The Game Object being rendered in this call.
 * @param {Phaser.Cameras.Scene2D.Camera} camera - The Camera that is rendering the Game Object.
 * @param {Phaser.GameObjects.Components.TransformMatrix} parentMatrix - This transform matrix is defined if the game object is nested
 */
var ContainerCanvasRenderer = function (renderer, container, camera, parentMatrix)
{
    var children = container.list;

    if (children.length === 0)
    {
        return;
    }

    var transformMatrix = container.localTransform;

    if (parentMatrix)
    {
        transformMatrix.loadIdentity();
        transformMatrix.multiply(parentMatrix);
        transformMatrix.translate(container.x, container.y);
        transformMatrix.rotate(container.rotation);
        transformMatrix.scale(container.scaleX, container.scaleY);
    }
    else
    {
        transformMatrix.applyITRS(container.x, container.y, container.rotation, container.scaleX, container.scaleY);
    }

    var containerHasBlendMode = (container.blendMode !== -1);

    if (!containerHasBlendMode)
    {
        //  If Container is SKIP_TEST then set blend mode to be Normal
        renderer.setBlendMode(0);
    }

    var alpha = container._alpha;
    var scrollFactorX = container.scrollFactorX;
    var scrollFactorY = container.scrollFactorY;

    if (container.mask)
    {
        container.mask.preRenderCanvas(renderer, null, camera);
    }

    for (var i = 0; i < children.length; i++)
    {
        var child = children[i];

        if (!child.willRender(camera))
        {
            continue;
        }

        var childAlpha = child.alpha;
        var childScrollFactorX = child.scrollFactorX;
        var childScrollFactorY = child.scrollFactorY;

        if (!containerHasBlendMode && child.blendMode !== renderer.currentBlendMode)
        {
            //  If Container doesn't have its own blend mode, then a child can have one
            renderer.setBlendMode(child.blendMode);
        }

        //  Set parent values
        child.setScrollFactor(childScrollFactorX * scrollFactorX, childScrollFactorY * scrollFactorY);
        child.setAlpha(childAlpha * alpha);

        //  Render
        child.renderCanvas(renderer, child, camera, transformMatrix);

        //  Restore original values
        child.setAlpha(childAlpha);
        child.setScrollFactor(childScrollFactorX, childScrollFactorY);
    }

    if (container.mask)
    {
        container.mask.postRenderCanvas(renderer);
    }
};

module.exports = ContainerCanvasRenderer;
>>>>>>> af272842
<|MERGE_RESOLUTION|>--- conflicted
+++ resolved
@@ -1,106 +1,3 @@
-<<<<<<< HEAD
-/**
- * @author       Richard Davey <rich@photonstorm.com>
- * @author       Felipe Alfonso <@bitnenfer>
- * @copyright    2020 Photon Storm Ltd.
- * @license      {@link https://opensource.org/licenses/MIT|MIT License}
- */
-
-/**
- * Renders this Game Object with the Canvas Renderer to the given Camera.
- * The object will not render if any of its renderFlags are set or it is being actively filtered out by the Camera.
- * This method should not be called directly. It is a utility function of the Render module.
- *
- * @method Phaser.GameObjects.Container#renderCanvas
- * @since 3.4.0
- * @private
- *
- * @param {Phaser.Renderer.Canvas.CanvasRenderer} renderer - A reference to the current active Canvas renderer.
- * @param {Phaser.GameObjects.Container} container - The Game Object being rendered in this call.
- * @param {number} interpolationPercentage - Reserved for future use and custom pipelines.
- * @param {Phaser.Cameras.Scene2D.Camera} camera - The Camera that is rendering the Game Object.
- * @param {Phaser.GameObjects.Components.TransformMatrix} parentMatrix - This transform matrix is defined if the game object is nested
- */
-var ContainerCanvasRenderer = function (renderer, container, interpolationPercentage, camera, parentMatrix)
-{
-    var children = container.list;
-
-    if (children.length === 0)
-    {
-        return;
-    }
-
-    var transformMatrix = container.localTransform;
-
-    if (parentMatrix)
-    {
-        transformMatrix.loadIdentity();
-        transformMatrix.multiply(parentMatrix);
-        transformMatrix.translate(container.x, container.y);
-        transformMatrix.rotate(container.rotation);
-        transformMatrix.scale(container.scaleX, container.scaleY);
-    }
-    else
-    {
-        transformMatrix.applyITRS(container.x, container.y, container.rotation, container.scaleX, container.scaleY);
-    }
-
-    var containerHasBlendMode = (container.blendMode !== -1);
-
-    if (!containerHasBlendMode)
-    {
-        //  If Container is SKIP_TEST then set blend mode to be Normal
-        renderer.setBlendMode(0);
-    }
-
-    var alpha = container._alpha;
-    var scrollFactorX = container.scrollFactorX;
-    var scrollFactorY = container.scrollFactorY;
-
-    if (container.mask)
-    {
-        container.mask.preRenderCanvas(renderer, null, camera);
-    }
-
-    for (var i = 0; i < children.length; i++)
-    {
-        var child = children[i];
-
-        if (!child.willRender(camera))
-        {
-            continue;
-        }
-
-        var childAlpha = child.alpha;
-        var childScrollFactorX = child.scrollFactorX;
-        var childScrollFactorY = child.scrollFactorY;
-
-        if (!containerHasBlendMode && child.blendMode !== renderer.currentBlendMode)
-        {
-            //  If Container doesn't have its own blend mode, then a child can have one
-            renderer.setBlendMode(child.blendMode);
-        }
-
-        //  Set parent values
-        child.setScrollFactor(childScrollFactorX * scrollFactorX, childScrollFactorY * scrollFactorY);
-        child.setAlpha(childAlpha * alpha);
-
-        //  Render
-        child.renderCanvas(renderer, child, interpolationPercentage, camera, transformMatrix);
-
-        //  Restore original values
-        child.setAlpha(childAlpha);
-        child.setScrollFactor(childScrollFactorX, childScrollFactorY);
-    }
-
-    if (container.mask)
-    {
-        container.mask.postRenderCanvas(renderer);
-    }
-};
-
-module.exports = ContainerCanvasRenderer;
-=======
 /**
  * @author       Richard Davey <rich@photonstorm.com>
  * @author       Felipe Alfonso <@bitnenfer>
@@ -200,5 +97,4 @@
     }
 };
 
-module.exports = ContainerCanvasRenderer;
->>>>>>> af272842
+module.exports = ContainerCanvasRenderer;