--- conflicted
+++ resolved
@@ -39,13 +39,10 @@
 * Fix setter calls in BuildGameObjectAnimation so it will now properly set the delay, repeat, repeat delay and yoyo of a config based animation (thanks @DannyT)
 * The Arcade Body `blocked.none` property is now set to `false` after separation with static bodies or tiles. Previously, the blocked direction was set correctly, but the `none` remained `true` (thanks @samme)
 * `Bob.setFrame` didn't actually set the frame on the Bob, now it does. Fix #3774 (thanks @NokFrt)
-<<<<<<< HEAD
 * `Bob.alpha` was ignored by the canvas renderer, only working in WebGL. This has now been fixed.
 * Although the Blitter object had the Alpha component, setting it made no difference. Setting Blitter alpha now impacts the rendering of all children, in both Canvas and WebGL, and you can also specify an alpha per Bob as well.
-=======
 * `Camera.centerToBounds` didn't take the bounds offset into account, so bounds at non-zero positions wouldn't center properly. All bounds now center correctly. Fix #3706 (thanks @cyantree)
 * `SceneManager.run` would ignore scenes that are currently in the queue of scenes pending to be added. This has now been fixed so that the scene is queued to be started once it's ready (thanks @rook2pawn)
->>>>>>> 3b300592
 
 ### Examples, Documentation and TypeScript
 
